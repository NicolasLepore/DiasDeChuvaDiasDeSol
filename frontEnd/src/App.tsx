import { BrowserRouter, Route, Routes } from "react-router-dom";
import Home from "./modules/home";
<<<<<<< HEAD

=======
import Calendar from "./modules/calendar";
import Login from "./modules/login";
>>>>>>> 87216ba7
import Layout from "./componentes/layout";
import Login from "./modules/login";
import Cadastro from "./modules/cadastro";
import Clima from "./modules/Clima";
import Usuarios from "./modules/usuarios";

function App() {
  return (
    <>
      <BrowserRouter>
        <Layout>
          <Routes>
            <Route element={<Home />} path={"/"} />
            <Route element={<Calendar />} path={"/calendar"} />
            <Route element={<Login />} path={"/login"} />
            <Route element={<Cadastro />} path={"/cadastro"} />
            <Route element={<Clima />} path={"/clima"} />
            <Route element={<Usuarios />} path={"/usuarios"} />
          </Routes>
        </Layout>
      </BrowserRouter>
    </>
  );
}

export default App;<|MERGE_RESOLUTION|>--- conflicted
+++ resolved
@@ -1,11 +1,6 @@
 import { BrowserRouter, Route, Routes } from "react-router-dom";
 import Home from "./modules/home";
-<<<<<<< HEAD
-
-=======
-import Calendar from "./modules/calendar";
 import Login from "./modules/login";
->>>>>>> 87216ba7
 import Layout from "./componentes/layout";
 import Login from "./modules/login";
 import Cadastro from "./modules/cadastro";
