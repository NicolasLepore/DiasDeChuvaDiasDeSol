{
  "name": "hackhaton",
  "private": true,
  "version": "0.0.0",
  "type": "module",
  "scripts": {
    "dev": "vite",
    "build": "tsc -b && vite build",
    "lint": "eslint .",
    "preview": "vite preview"
  },
  "dependencies": {
    "@radix-ui/react-slot": "^1.2.3",
    "@tailwindcss/vite": "^4.1.14",
<<<<<<< HEAD
    "axios": "^1.12.2",
    "formik": "^2.4.6",
=======
    "class-variance-authority": "^0.7.1",
    "clsx": "^2.1.1",
    "date-fns": "^4.1.0",
>>>>>>> 87216ba7
    "lucide-react": "^0.544.0",
    "react": "^19.1.1",
    "react-day-picker": "^9.11.0",
    "react-dom": "^19.1.1",
    "react-icons": "^5.5.0",
    "react-router-dom": "^7.9.3",
<<<<<<< HEAD
    "tailwindcss": "^4.1.14",
    "yup": "^1.7.1"
=======
    "tailwind-merge": "^3.3.1",
    "tailwindcss": "^4.1.14"
>>>>>>> 87216ba7
  },
  "devDependencies": {
    "@eslint/js": "^9.36.0",
    "@types/node": "^24.6.2",
    "@types/react": "^19.1.16",
    "@types/react-dom": "^19.1.9",
    "@vitejs/plugin-react": "^5.0.4",
    "eslint": "^9.36.0",
    "eslint-plugin-react-hooks": "^5.2.0",
    "eslint-plugin-react-refresh": "^0.4.22",
    "globals": "^16.4.0",
    "tw-animate-css": "^1.4.0",
    "typescript": "~5.9.3",
    "typescript-eslint": "^8.45.0",
    "vite": "^7.1.7"
  }
}<|MERGE_RESOLUTION|>--- conflicted
+++ resolved
@@ -12,27 +12,25 @@
   "dependencies": {
     "@radix-ui/react-slot": "^1.2.3",
     "@tailwindcss/vite": "^4.1.14",
-<<<<<<< HEAD
+
     "axios": "^1.12.2",
     "formik": "^2.4.6",
-=======
+
     "class-variance-authority": "^0.7.1",
     "clsx": "^2.1.1",
     "date-fns": "^4.1.0",
->>>>>>> 87216ba7
+
     "lucide-react": "^0.544.0",
     "react": "^19.1.1",
     "react-day-picker": "^9.11.0",
     "react-dom": "^19.1.1",
     "react-icons": "^5.5.0",
     "react-router-dom": "^7.9.3",
-<<<<<<< HEAD
+
     "tailwindcss": "^4.1.14",
-    "yup": "^1.7.1"
-=======
-    "tailwind-merge": "^3.3.1",
+    "yup": "^1.7.1",
     "tailwindcss": "^4.1.14"
->>>>>>> 87216ba7
+
   },
   "devDependencies": {
     "@eslint/js": "^9.36.0",
